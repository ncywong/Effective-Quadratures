"""Solvers for computing of a linear system."""
import numpy as np
from scipy.linalg import qr
from copy import deepcopy
class Solver(object):
    """
    Returns solver functions for solving Ax=b
    :param string method: The method used for solving the linear system. Options include: ``compressed-sensing``, ``least-squares``, ``minimum-norm``, ``numerical-integration`` and ``least-squares-with-gradients``.
    :param dict solver_args: Optional arguments centered around the specific solver.
            :param numpy.ndarray noise-level: The noise-level to be used in the basis pursuit de-noising solver.
            :param bool verbose: Default value of this input is set to ``False``; when ``True`` a string is printed to the screen detailing the solver convergence and condition number of the matrix.
    """
    def __init__(self, method, solver_args):
        self.method = method
        self.solver_args = solver_args
        self.noise_level = None
        self.verbose = False
        if self.solver_args is not None:
            if 'noise-level' in self.solver_args: self.noise_level = solver_args.get('noise-level')
            if 'verbose' in self.solver_args: self.verbose = solver_args.get('verbose')
        if self.method.lower() == 'compressed sensing' or self.method.lower() == 'compressive-sensing':
            self.solver = lambda A, b: basis_pursuit_denoising(A, b, self.noise_level, self.verbose)
        elif self.method.lower() == 'least-squares':
            self.solver = lambda A, b: least_squares(A, b, self.verbose)
        elif self.method.lower() == 'minimum-norm':
            self.solver = lambda A, b: minimum_norm(A, b)
        elif self.method.lower() == 'numerical-integration':
            self.solver = lambda A, b: orthogonal_linear_system(A, b)
        elif self.method.lower() == 'least-squares-with-gradients':
            self.solver = lambda A, b, C, d: constrained_least_squares(A, b, C, d, self.verbose)
    def get_solver(self):
        return self.solver
def least_squares(A, b, verbose):
    alpha = np.linalg.lstsq(A, b, rcond=None)
    if verbose is True:
        print('The condition number of the matrix is '+str(np.linalg.cond(A))+'.')
    return alpha[0]
def minimum_norm(A, b):
    Q, R, pvec = qr(A, pivoting=True)
    m, n = A.shape
    r = np.linalg.matrix_rank(A)
    Q1 = Q[0:r, 0:r]
    R1 = R[0:r, 0:r]
    indices = np.argsort(pvec)
    P = np.eye(n)
    temp = P[indices,:]
    P1 = temp[0:n, 0:r]
    x = np.dot(P1 ,  np.dot( np.linalg.inv(R1)  , np.dot( Q1.T , b ) ) )
    x = x.reshape(n, 1)
    return x
def orthogonal_linear_system(A, b):
    coefficients = np.dot(A.T, b)
    return coefficients
def constrained_least_squares(A, b, C, d, verbose):
    # Size of matrices!
    m, n = A.shape
    p, q = b.shape
    k, l = C.shape
    s, t = d.shape

    # Check that the number of elements in b are equivalent to the number of rows in A
    if m != p:
        raise(ValueError, 'solver: error: mismatch in sizes of A and b')
    elif k != s:
        raise(ValueError, 'solver: error: mismatch in sizes of C and d')
    if m >= n:
        return least_squares(np.vstack([A, C]), np.vstack([b, d]), verbose)
    else:
        return null_space_method(C, d, A, b, verbose)
def null_space_method(Ao, bo, Co, do, verbose):
    A = deepcopy(Ao)
    C = deepcopy(Co)
    b = deepcopy(bo)
    d = deepcopy(do)
    m, n = A.shape
    p, n = C.shape
    Q, R = np.linalg.qr(C.T, 'complete')
    Q1 = Q[0:n, 0:p]
    Q2 = Q[0:n, p:n]
    # Lower triangular matrix!
    L = R.T
    L = L[0:p, 0:p]
    y1 = least_squares(L, d, verbose)
    c = b - np.dot( np.dot(A , Q1) , y1)
    AQ2 = np.dot(A , Q2)
    y2 = least_squares(AQ2 , c, verbose)
    x = np.dot(Q1 , y1) + np.dot(Q2 , y2)
    cond = np.linalg.cond(AQ2)
    if verbose is True:
        print('The condition number of the matrix is '+str(cond)+'.')
    return x
def basis_pursuit_denoising(Ao, bo, noise_level, verbose):
    A = deepcopy(Ao)
    y = deepcopy(bo)
    N = A.shape[0]
    # Possible noise levels
    log_eta = [-8,-7,-6,-5,-4,-3,-2,-1]
    if noise_level is None:
        eta = [float(10**i) for i in log_eta]
    else:
        try:
            len(noise_level)
        except TypeError:
            eta = [noise_level]
        log_eta =  [np.log10(i) for i in eta]
    errors = np.zeros(5)
    mean_errors = np.zeros(len(eta))
    # 5 fold cross validation
    for e in range(len(eta)):
        try:
            for n in range(5):
                indices = [int(i) for i in n * np.ceil(N/5.0) + range(int(np.ceil(N/5.0))) if i < N]
                A_ver = A[indices]
                A_train = np.delete(A, indices, 0)
                y_ver = y[indices].flatten()
                y_train = np.delete(y, indices).flatten()
                x_train = _bp_denoise(A_train, y_train, eta[e])
                y_trained = np.reshape(np.dot(A_ver, x_train), len(y_ver))

                assert y_trained.shape == y_ver.shape
                errors[n] = np.mean(np.abs(y_trained - y_ver))/len(y_ver)
            mean_errors[e] = np.mean(errors)
        except:
            mean_errors[e] = np.inf
    sorted_ind = np.argsort(mean_errors)
    x = None
    ind = 0
    while x is None:
        if ind >= len(log_eta):
            raise ValueError('Singular matrix!! Reconsider sample points!')
        try:
            x = _bp_denoise(A, y, eta[sorted_ind[ind]])
        except:
            ind += 1
<<<<<<< HEAD
    residue = np.linalg.norm(np.dot(A, x).flatten() - y.flatten())
    if verbose:
        print('The noise level used is '+str(best_eta)+'.')
=======
>>>>>>> 475d2410
    return np.reshape(x, (len(x),1))
def _CG_solve(A, b, max_iters, tol):
    """
    Solves Ax = b iteratively using conjugate gradient, assuming A is a symmetric positive definite matrix.
    :param numpy-matrix A:
        The matrix.
    :param numpy-array b:
        The right hand side column vector.
    :param int max_iters:
        Maximum number of iterations for the conjugate gradient algorithm.
    :param double tol:
        Tolerance for cut-off.
    """
    if not(np.all(np.linalg.eigvals(A) > 0)):
        raise ValueError('A is not symmetric positive definite.')
    n = A.shape[0]
    b = b.astype(np.float64)
    b = b.reshape((len(b),1))


    #Initialization
    x = np.zeros((n,1))
    r = b.copy()

    d = r.copy()
    iterations = 0
    delta = sum(r**2)
    delta_0 = sum(b**2)
    bestx = x.copy()
    bestres = np.sqrt(delta/delta_0)
    residual = np.sqrt(delta / delta_0)

    while (iterations < max_iters) and (delta > (tol**2) * delta_0):

        q = np.dot(A,d)
        alpha = delta / sum(d * q)

        x += alpha * d
        r -= alpha * q
        new_delta = sum(r**2)
        beta = new_delta / delta
        d = r + beta * d

        if np.sqrt(delta/delta_0) < bestres:
            bestx = x.copy()
            bestres = np.sqrt(delta/delta_0)

        delta = new_delta
        residual = np.sqrt(delta / delta_0)
        iterations += 1

    return x.flatten(), residual, iterations
def _bp_denoise(A, b, epsilon, x0 = None, lbtol = 1e-3, mu = 10, cgtol = 1e-8, cgmaxiter = 200, verbose = False, use_CG = False):
    """
    Solving the basis pursuit de-noising problem.
    :param numpy-matrix A:
        The matrix.
    :param numpy-array b:
        The right hand side column vector.
    :param double epsilon:
        The noise.
    :param numpy-array x0:
        Initial solution  if not provided the least norm solution is used.
    """
    newtontol = lbtol
    newtonmaxiter = 50

    b = b.flatten()

    # starting point --- make sure that it is feasible
    if not(x0 is None):
        if (np.linalg.norm(np.dot(A,x0) - b) > epsilon):
            if verbose:
                print('Starting point infeasible  using x0 = At*inv(AAt)*y.')
            if use_CG:
                w, cgres, cgiter =  _CG_solve(np.dot(A,A.T),b,cgmaxiter,cgtol)
            else:
                w = np.linalg.solve(np.dot(A,A.T),b).flatten()
                cgres = np.linalg.norm(np.dot(np.dot(A,A.T), w).flatten() - b.flatten()) / np.linalg.norm(b)
                cgiter = -1
            if cgres > .5:
              if verbose:
                    print("cgres = " + str(cgres) )
                    print('A*At is ill-conditioned: cannot find starting point' )
              xp = x0.copy()
              return xp
            x0 = np.dot(A.T, w)
    else:
        if verbose:
            print('No x0. Using x0 = At*inv(AAt)*y.')
        if use_CG:
            w, cgres, cgiter =  _CG_solve(np.dot(A,A.T),b,cgmaxiter,cgtol)
        else:
            w = np.linalg.solve(np.dot(A,A.T),b).flatten()
            cgres = np.linalg.norm(np.dot(np.dot(A,A.T), w).flatten() - b.flatten()) / np.linalg.norm(b)
            cgiter = -1
        if cgres > .5:
              if verbose:
                    print("cgres = " + str(cgres) )
                    print('A*At is ill-conditioned: cannot find starting point' )
        x0 = np.dot(A.T, w)

    x = x0.copy()
    r = np.reshape(np.dot(A, x), len(b)) - b
    N = len(x0)
    u = (0.95)*np.abs(x0) + (0.10)*np.max(np.abs(x0))     #arbitrary u starting point?
    if verbose:
        print('Original l1 norm = ' + str(np.sum(np.abs(x0))) + ', original functional = ' + str(np.sum(u)) )
    tau = np.max([(2.0*N+1)/np.sum(np.abs(x0)), 1.0])
    lbiter = int(np.max([np.ceil((np.log(2.0*N+1) - np.log(lbtol) - np.log(tau)) / np.log(mu)), 0.0]))
    if verbose:
        print('Number of log barrier iterations = ' + str(lbiter) )
    totaliter = 0
    for ii in range(lbiter+1):
      xp, up, ntiter =  _l1qc_newton(x, u, A, b, epsilon, tau, newtontol, newtonmaxiter, cgtol, cgmaxiter, verbose, use_CG)
      totaliter += ntiter
      if verbose:
          print('Log barrier iter = ' + str(ii) + ', l1 = ' + str(np.sum(np.abs(xp))) + ', functional = ' + str(np.sum(up)) + \
          ', tau = ' + str(tau) + ', total newton iter = ' + str(totaliter))

      x = xp.copy()
      u = up.copy()
      tau *= mu
    return xp
def _l1qc_newton(x0, u0, A, b, epsilon, tau, newtontol, newtonmaxiter, cgtol, cgmaxiter, verbose, use_CG):
    # line search parameters
    alpha = 0.01
    beta = 0.5
    AtA = np.dot(A.T,A)
    x = x0.flatten()
    u = u0.flatten()
    r = np.dot(A, x).flatten() - b.flatten()
    fu1 = x - u
    fu2 = -x - u
    fe = 0.5*(np.asscalar(np.dot(r.T,r)) - epsilon**2)
    f = np.sum(u) - (1.0/tau) * (np.sum(np.log(-fu1)) + np.sum(np.log(-fu2)) + np.log(-fe))

    niter = 0
    done = 0
    while (not(done)):

      atr = np.dot(A.T, r)

      ntgz = 1.0/fu1 - 1.0/fu2 + 1.0/fe * atr
      ntgu = -tau - 1.0/fu1 - 1.0/fu2
      gradf = - (1.0/tau) * np.hstack([ntgz, ntgu])

      sig11 = 1.0/fu1**2 + 1.0/fu2**2
      sig12 = -1.0/fu1**2 + 1.0/fu2**2
      sigx = sig11 - sig12**2/sig11

      w1p = ntgz - sig12/sig11 *ntgu

      H11p = np.diag(sigx.reshape(len(sigx))) - (1.0/fe) * AtA + (1.0/fe)**2 * np.outer(atr,atr)
      if use_CG:
          dx, cgres, cgiter =  _CG_solve(H11p, w1p, cgmaxiter, cgtol)
      else:
          dx = np.linalg.solve(H11p, w1p).flatten()
          cgres = np.linalg.norm(np.dot(H11p, dx).flatten() - w1p.flatten()) / np.linalg.norm(w1p)
          cgiter = -1
      if (cgres > 0.5):
          if verbose:
              print("cgres = " + str(cgres) )
              print('Cannot solve system.  Returning previous iterate.' )
          xp = x.flatten()
          up = u.flatten()
          return xp, up, 0
      Adx = np.dot(A,dx).flatten()


      du = (1.0/sig11) * ntgu - (sig12/sig11)*dx

      # minimum step size that stays in the interior
      aqe = np.dot(Adx.T, Adx)
      bqe = 2.0*np.dot(r.T, Adx)
      cqe = np.asscalar(np.dot(r.T,r)) - epsilon**2

      smax = np.min(np.hstack([ 1.0,np.min(np.hstack([-fu1[(dx-du) > 0] / (dx[(dx-du) > 0] - du[(dx-du) > 0]),\
        -fu2[(-dx-du) > 0] / (-dx[(-dx-du) > 0] - du[(-dx-du) > 0]), \
        np.reshape((-bqe + np.sqrt(bqe**2 - 4 * aqe * cqe)) / (2.0*aqe), (1,)) ] ))]))
      s = (0.99) * smax

      # backtracking line search
      suffdec = 0
      backiter = 0
      while not(suffdec):
        xp = x + s*dx
        up = u + s*du
        rp = r + s*Adx

        fu1p = xp - up
        fu2p = -xp - up

        fep = 0.5 * (np.linalg.norm(rp)**2 - epsilon**2)
        fp = np.sum(up) - (1.0/tau) * (np.sum(np.log(-fu1p)) + np.sum(np.log(-fu2p)) + np.log(-fep))

        flin = f + alpha * s * (np.dot(gradf.T, np.hstack([dx, du])))

        suffdec = (fp <= flin)
        s = beta * s
        backiter = backiter + 1
        if (backiter > 32):
          if verbose:
              print('Stuck on backtracking line search, returning previous iterate.')
          xp = x.copy()
          up = u.copy()
          return xp,up,niter

      # set up for next iteration
      x = xp.copy()
      u = up.copy()
      r = rp.copy()
      fu1 = fu1p.copy()
      fu2 = fu2p.copy()
      fe = fep.copy()
      f = fp.copy()

      lambda2 = -(np.dot(gradf, np.hstack([dx, du])))
      stepsize = s*np.linalg.norm(np.hstack([dx, du]))
      niter = niter + 1
      done = (lambda2/2 < newtontol) | (niter >= newtonmaxiter)
      if verbose:
          print('Newton iter = ' + str(niter) + ', Functional = ' + str(f) + ', Newton decrement = ' + str(lambda2/2) + ', Stepsize = ' + str(stepsize))
          print('                CG Res = ' + str(cgres) + ', CG Iter = ' + str(cgiter))
    return xp, up, niter<|MERGE_RESOLUTION|>--- conflicted
+++ resolved
@@ -132,12 +132,8 @@
             x = _bp_denoise(A, y, eta[sorted_ind[ind]])
         except:
             ind += 1
-<<<<<<< HEAD
-    residue = np.linalg.norm(np.dot(A, x).flatten() - y.flatten())
     if verbose:
         print('The noise level used is '+str(best_eta)+'.')
-=======
->>>>>>> 475d2410
     return np.reshape(x, (len(x),1))
 def _CG_solve(A, b, max_iters, tol):
     """
