--- conflicted
+++ resolved
@@ -1,4 +1,3 @@
-<<<<<<< HEAD
 """Solvers for computing of a linear system."""
 import numpy as np
 from scipy.linalg import qr
@@ -25,7 +24,7 @@
             self.solver = lambda A, b: least_squares(A, b, self.verbose)
         elif self.method.lower() == 'minimum-norm':
             self.solver = lambda A, b: minimum_norm(A, b)
-        elif self.method.lower() == 'numerical-integration' or self.method.lower() == 'integration':
+        elif self.method.lower() == 'numerical-integration':
             self.solver = lambda A, b: orthogonal_linear_system(A, b)
         elif self.method.lower() == 'least-squares-with-gradients':
             self.solver = lambda A, b, C, d: constrained_least_squares(A, b, C, d, self.verbose)
@@ -368,372 +367,4 @@
       if verbose:
           print('Newton iter = ' + str(niter) + ', Functional = ' + str(f) + ', Newton decrement = ' + str(lambda2/2) + ', Stepsize = ' + str(stepsize))
           print('                CG Res = ' + str(cgres) + ', CG Iter = ' + str(cgiter))
-=======
-"""Solvers for computing of a linear system."""
-import numpy as np
-from scipy.linalg import qr
-from copy import deepcopy
-class Solver(object):
-    """
-    Returns solver functions for solving Ax=b
-    :param string method: The method used for solving the linear system. Options include: ``compressed-sensing``, ``least-squares``, ``minimum-norm``, ``numerical-integration`` and ``least-squares-with-gradients``.
-    :param dict solver_args: Optional arguments centered around the specific solver.
-            :param numpy.ndarray noise-level: The noise-level to be used in the basis pursuit de-noising solver.
-            :param bool verbose: Default value of this input is set to ``False``; when ``True`` a string is printed to the screen detailing the solver convergence and condition number of the matrix.
-    """
-    def __init__(self, method, solver_args):
-        self.method = method
-        self.solver_args = solver_args
-        self.noise_level = None
-        self.verbose = False
-        if self.solver_args is not None:
-            if 'noise-level' in self.solver_args: self.noise_level = solver_args.get('noise-level')
-            if 'verbose' in self.solver_args: self.verbose = solver_args.get('verbose')
-        if self.method.lower() == 'compressed sensing' or self.method.lower() == 'compressive-sensing':
-            self.solver = lambda A, b: basis_pursuit_denoising(A, b, self.noise_level, self.verbose)
-        elif self.method.lower() == 'least-squares':
-            self.solver = lambda A, b: least_squares(A, b, self.verbose)
-        elif self.method.lower() == 'minimum-norm':
-            self.solver = lambda A, b: minimum_norm(A, b)
-        elif self.method.lower() == 'numerical-integration':
-            self.solver = lambda A, b: orthogonal_linear_system(A, b)
-        elif self.method.lower() == 'least-squares-with-gradients':
-            self.solver = lambda A, b, C, d: constrained_least_squares(A, b, C, d, self.verbose)
-    def get_solver(self):
-        return self.solver
-def least_squares(A, b, verbose):
-    alpha = np.linalg.lstsq(A, b, rcond=None)
-    if verbose is True:
-        print('The condition number of the matrix is '+str(np.linalg.cond(A))+'.')
-    return alpha[0]
-def minimum_norm(A, b):
-    Q, R, pvec = qr(A, pivoting=True)
-    m, n = A.shape
-    r = np.linalg.matrix_rank(A)
-    Q1 = Q[0:r, 0:r]
-    R1 = R[0:r, 0:r]
-    indices = np.argsort(pvec)
-    P = np.eye(n)
-    temp = P[indices,:]
-    P1 = temp[0:n, 0:r]
-    x = np.dot(P1 ,  np.dot( np.linalg.inv(R1)  , np.dot( Q1.T , b ) ) )
-    x = x.reshape(n, 1)
-    return x
-def orthogonal_linear_system(A, b):
-    coefficients = np.dot(A.T, b)
-    return coefficients
-def constrained_least_squares(A, b, C, d, verbose):
-    # Size of matrices!
-    m, n = A.shape
-    p, q = b.shape
-    k, l = C.shape
-    s, t = d.shape
-
-    # Check that the number of elements in b are equivalent to the number of rows in A
-    if m != p:
-        raise(ValueError, 'solver: error: mismatch in sizes of A and b')
-    elif k != s:
-        raise(ValueError, 'solver: error: mismatch in sizes of C and d')
-    if m >= n:
-        return least_squares(np.vstack([A, C]), np.vstack([b, d]), verbose)
-    else:
-        return null_space_method(C, d, A, b, verbose)
-def null_space_method(Ao, bo, Co, do, verbose):
-    A = deepcopy(Ao)
-    C = deepcopy(Co)
-    b = deepcopy(bo)
-    d = deepcopy(do)
-    m, n = A.shape
-    p, n = C.shape
-    Q, R = np.linalg.qr(C.T, 'complete')
-    Q1 = Q[0:n, 0:p]
-    Q2 = Q[0:n, p:n]
-    # Lower triangular matrix!
-    L = R.T
-    L = L[0:p, 0:p]
-    y1 = least_squares(L, d, verbose)
-    c = b - np.dot( np.dot(A , Q1) , y1)
-    AQ2 = np.dot(A , Q2)
-    y2 = least_squares(AQ2 , c, verbose)
-    x = np.dot(Q1 , y1) + np.dot(Q2 , y2)
-    cond = np.linalg.cond(AQ2)
-    if verbose is True:
-        print('The condition number of the matrix is '+str(cond)+'.')
-    return x
-def basis_pursuit_denoising(Ao, bo, noise_level, verbose):
-    A = deepcopy(Ao)
-    y = deepcopy(bo)
-    N = A.shape[0]
-    # Possible noise levels
-    log_eta = [-8,-7,-6,-5,-4,-3,-2,-1]
-    if noise_level is None:
-        eta = [float(10**i) for i in log_eta]
-    else:
-        try:
-            len(noise_level)
-        except TypeError:
-            eta = [noise_level]
-        log_eta =  [np.log10(i) for i in eta]
-    errors = []
-    mean_errors = np.zeros(len(eta))
-    # 5 fold cross validation
-    for e in range(len(eta)):
-        for n in range(5):
-            try:
-                indices = [int(i) for i in n * np.ceil(N/5.0) + range(int(np.ceil(N/5.0))) if i < N]
-                A_ver = A[indices]
-                A_train = np.delete(A, indices, 0)
-                y_ver = y[indices].flatten()
-                if len(y_ver) == 0:
-                    continue
-                y_train = np.delete(y, indices).flatten()
-
-                x_train = _bp_denoise(A_train, y_train, eta[e])
-                y_trained = np.reshape(np.dot(A_ver, x_train), len(y_ver))
-
-                assert y_trained.shape == y_ver.shape
-                errors.append(np.mean(np.abs(y_trained - y_ver))/len(y_ver))
-            except np.linalg.LinAlgError:
-                continue
-        if len(errors) == 0:
-            mean_errors[e] = np.inf
-        else:
-            mean_errors[e] = np.mean(errors)
-    sorted_ind = np.argsort(mean_errors)
-    x = None
-    ind = 0
-    while x is None:
-        if ind >= len(log_eta):
-            raise ValueError('Singular matrix!! Reconsider sample points!')
-        try:
-            x = _bp_denoise(A, y, eta[sorted_ind[ind]])
-        except np.linalg.LinAlgError:
-            ind += 1
-    if verbose:
-        print('The noise level used is '+str(eta[sorted_ind[ind]])+'.')
-    return np.reshape(x, (len(x),1))
-def _CG_solve(A, b, max_iters, tol):
-    """
-    Solves Ax = b iteratively using conjugate gradient, assuming A is a symmetric positive definite matrix.
-    :param numpy-matrix A:
-        The matrix.
-    :param numpy-array b:
-        The right hand side column vector.
-    :param int max_iters:
-        Maximum number of iterations for the conjugate gradient algorithm.
-    :param double tol:
-        Tolerance for cut-off.
-    """
-    if not(np.all(np.linalg.eigvals(A) > 0)):
-        raise ValueError('A is not symmetric positive definite.')
-    n = A.shape[0]
-    b = b.astype(np.float64)
-    b = b.reshape((len(b),1))
-
-
-    #Initialization
-    x = np.zeros((n,1))
-    r = b.copy()
-
-    d = r.copy()
-    iterations = 0
-    delta = sum(r**2)
-    delta_0 = sum(b**2)
-    bestx = x.copy()
-    bestres = np.sqrt(delta/delta_0)
-    residual = np.sqrt(delta / delta_0)
-
-    while (iterations < max_iters) and (delta > (tol**2) * delta_0):
-
-        q = np.dot(A,d)
-        alpha = delta / sum(d * q)
-
-        x += alpha * d
-        r -= alpha * q
-        new_delta = sum(r**2)
-        beta = new_delta / delta
-        d = r + beta * d
-
-        if np.sqrt(delta/delta_0) < bestres:
-            bestx = x.copy()
-            bestres = np.sqrt(delta/delta_0)
-
-        delta = new_delta
-        residual = np.sqrt(delta / delta_0)
-        iterations += 1
-
-    return x.flatten(), residual, iterations
-def _bp_denoise(A, b, epsilon, x0 = None, lbtol = 1e-3, mu = 10, cgtol = 1e-8, cgmaxiter = 200, verbose = False, use_CG = False):
-    """
-    Solving the basis pursuit de-noising problem.
-    :param numpy-matrix A:
-        The matrix.
-    :param numpy-array b:
-        The right hand side column vector.
-    :param double epsilon:
-        The noise.
-    :param numpy-array x0:
-        Initial solution  if not provided the least norm solution is used.
-    """
-    newtontol = lbtol
-    newtonmaxiter = 50
-
-    b = b.flatten()
-
-    # starting point --- make sure that it is feasible
-    if not(x0 is None):
-        if (np.linalg.norm(np.dot(A,x0) - b) > epsilon):
-            if verbose:
-                print('Starting point infeasible  using x0 = At*inv(AAt)*y.')
-            if use_CG:
-                w, cgres, cgiter =  _CG_solve(np.dot(A,A.T),b,cgmaxiter,cgtol)
-            else:
-                w = np.linalg.solve(np.dot(A,A.T),b).flatten()
-                cgres = np.linalg.norm(np.dot(np.dot(A,A.T), w).flatten() - b.flatten()) / np.linalg.norm(b)
-                cgiter = -1
-            if cgres > .5:
-              if verbose:
-                    print("cgres = " + str(cgres) )
-                    print('A*At is ill-conditioned: cannot find starting point' )
-              xp = x0.copy()
-              return xp
-            x0 = np.dot(A.T, w)
-    else:
-        if verbose:
-            print('No x0. Using x0 = At*inv(AAt)*y.')
-        if use_CG:
-            w, cgres, cgiter =  _CG_solve(np.dot(A,A.T),b,cgmaxiter,cgtol)
-        else:
-            w = np.linalg.solve(np.dot(A,A.T),b).flatten()
-            cgres = np.linalg.norm(np.dot(np.dot(A,A.T), w).flatten() - b.flatten()) / np.linalg.norm(b)
-            cgiter = -1
-        if cgres > .5:
-              if verbose:
-                    print("cgres = " + str(cgres) )
-                    print('A*At is ill-conditioned: cannot find starting point' )
-        x0 = np.dot(A.T, w)
-
-    x = x0.copy()
-    r = np.reshape(np.dot(A, x), len(b)) - b
-    N = len(x0)
-    u = (0.95)*np.abs(x0) + (0.10)*np.max(np.abs(x0))     #arbitrary u starting point?
-    if verbose:
-        print('Original l1 norm = ' + str(np.sum(np.abs(x0))) + ', original functional = ' + str(np.sum(u)) )
-    tau = np.max([(2.0*N+1)/np.sum(np.abs(x0)), 1.0])
-    lbiter = int(np.max([np.ceil((np.log(2.0*N+1) - np.log(lbtol) - np.log(tau)) / np.log(mu)), 0.0]))
-    if verbose:
-        print('Number of log barrier iterations = ' + str(lbiter) )
-    totaliter = 0
-    for ii in range(lbiter+1):
-      xp, up, ntiter =  _l1qc_newton(x, u, A, b, epsilon, tau, newtontol, newtonmaxiter, cgtol, cgmaxiter, verbose, use_CG)
-      totaliter += ntiter
-      if verbose:
-          print('Log barrier iter = ' + str(ii) + ', l1 = ' + str(np.sum(np.abs(xp))) + ', functional = ' + str(np.sum(up)) + \
-          ', tau = ' + str(tau) + ', total newton iter = ' + str(totaliter))
-
-      x = xp.copy()
-      u = up.copy()
-      tau *= mu
-    return xp
-def _l1qc_newton(x0, u0, A, b, epsilon, tau, newtontol, newtonmaxiter, cgtol, cgmaxiter, verbose, use_CG):
-    # line search parameters
-    alpha = 0.01
-    beta = 0.5
-    AtA = np.dot(A.T,A)
-    x = x0.flatten()
-    u = u0.flatten()
-    r = np.dot(A, x).flatten() - b.flatten()
-    fu1 = x - u
-    fu2 = -x - u
-    fe = 0.5*(np.asscalar(np.dot(r.T,r)) - epsilon**2)
-    f = np.sum(u) - (1.0/tau) * (np.sum(np.log(-fu1)) + np.sum(np.log(-fu2)) + np.log(-fe))
-
-    niter = 0
-    done = 0
-    while (not(done)):
-
-      atr = np.dot(A.T, r)
-
-      ntgz = 1.0/fu1 - 1.0/fu2 + 1.0/fe * atr
-      ntgu = -tau - 1.0/fu1 - 1.0/fu2
-      gradf = - (1.0/tau) * np.hstack([ntgz, ntgu])
-
-      sig11 = 1.0/fu1**2 + 1.0/fu2**2
-      sig12 = -1.0/fu1**2 + 1.0/fu2**2
-      sigx = sig11 - sig12**2/sig11
-
-      w1p = ntgz - sig12/sig11 *ntgu
-
-      H11p = np.diag(sigx.reshape(len(sigx))) - (1.0/fe) * AtA + (1.0/fe)**2 * np.outer(atr,atr)
-      if use_CG:
-          dx, cgres, cgiter =  _CG_solve(H11p, w1p, cgmaxiter, cgtol)
-      else:
-          dx = np.linalg.solve(H11p, w1p).flatten()
-          cgres = np.linalg.norm(np.dot(H11p, dx).flatten() - w1p.flatten()) / np.linalg.norm(w1p)
-          cgiter = -1
-      if (cgres > 0.5):
-          if verbose:
-              print("cgres = " + str(cgres) )
-              print('Cannot solve system.  Returning previous iterate.' )
-          xp = x.flatten()
-          up = u.flatten()
-          return xp, up, 0
-      Adx = np.dot(A,dx).flatten()
-
-
-      du = (1.0/sig11) * ntgu - (sig12/sig11)*dx
-
-      # minimum step size that stays in the interior
-      aqe = np.dot(Adx.T, Adx)
-      bqe = 2.0*np.dot(r.T, Adx)
-      cqe = np.asscalar(np.dot(r.T,r)) - epsilon**2
-
-      smax = np.min(np.hstack([ 1.0,np.min(np.hstack([-fu1[(dx-du) > 0] / (dx[(dx-du) > 0] - du[(dx-du) > 0]),\
-        -fu2[(-dx-du) > 0] / (-dx[(-dx-du) > 0] - du[(-dx-du) > 0]), \
-        np.reshape((-bqe + np.sqrt(bqe**2 - 4 * aqe * cqe)) / (2.0*aqe), (1,)) ] ))]))
-      s = (0.99) * smax
-
-      # backtracking line search
-      suffdec = 0
-      backiter = 0
-      while not(suffdec):
-        xp = x + s*dx
-        up = u + s*du
-        rp = r + s*Adx
-
-        fu1p = xp - up
-        fu2p = -xp - up
-
-        fep = 0.5 * (np.linalg.norm(rp)**2 - epsilon**2)
-        fp = np.sum(up) - (1.0/tau) * (np.sum(np.log(-fu1p)) + np.sum(np.log(-fu2p)) + np.log(-fep))
-
-        flin = f + alpha * s * (np.dot(gradf.T, np.hstack([dx, du])))
-
-        suffdec = (fp <= flin)
-        s = beta * s
-        backiter = backiter + 1
-        if (backiter > 32):
-          if verbose:
-              print('Stuck on backtracking line search, returning previous iterate.')
-          xp = x.copy()
-          up = u.copy()
-          return xp,up,niter
-
-      # set up for next iteration
-      x = xp.copy()
-      u = up.copy()
-      r = rp.copy()
-      fu1 = fu1p.copy()
-      fu2 = fu2p.copy()
-      fe = fep.copy()
-      f = fp.copy()
-
-      lambda2 = -(np.dot(gradf, np.hstack([dx, du])))
-      stepsize = s*np.linalg.norm(np.hstack([dx, du]))
-      niter = niter + 1
-      done = (lambda2/2 < newtontol) | (niter >= newtonmaxiter)
-      if verbose:
-          print('Newton iter = ' + str(niter) + ', Functional = ' + str(f) + ', Newton decrement = ' + str(lambda2/2) + ', Stepsize = ' + str(stepsize))
-          print('                CG Res = ' + str(cgres) + ', CG Iter = ' + str(cgiter))
->>>>>>> 8e3424ce
     return xp, up, niter