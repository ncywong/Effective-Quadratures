from equadratures.sampling_methods.sampling_template import Sampling
import numpy as np
from scipy.special import betaln
import bisect
from scipy.optimize import bisect as bisect_root_solve
from scipy.optimize import brentq as brentq_root_solve

# set up progress bar
import time
import sys
<<<<<<< HEAD
=======

>>>>>>> cdfcebbe

class Induced(Sampling):
    """
    The class defines an Induced sampling object.
    :param list parameters: A list of parameters,
                            where each element of the list is
                            an instance of the Parameter class.
    :param Basis basis: An instance of the Basis class
                        corresponding to the multi-index set used.
    """

    def __init__(self, parameters, basis, orders=None):
        self.parameters = parameters
        self.basis = basis
        if orders is not None:
            self.basis.set_orders(orders)
        else:
            orders = []
            for parameter in parameters:
                orders.append(parameter.order)
            self.basis.set_orders(orders)
        self.dimensions = len(self.parameters)
        self.basis_entries = basis.cardinality
        sampling_ratio = 5 * self.dimensions
        self.samples_number = int(sampling_ratio * self.basis.cardinality)
        print(f"sampling {self.samples_number} points,\n"
              f"at dimension {self.dimensions}\n"
              f"and order {self.basis.orders}")
        self.sample_count = 0
        self.points = self._set_points(orders)
        self._set_weights()

    def _set_points(self, orders=None):
        """
        Performs induced sampling on
        Jacobi/Freud/Half-Line Freud classes of measures and
        produces the corresponding quadrature points for integration.
        :param Poly self:
            An instance of the Poly class.
        :param list orders:
            A list of the highest polynomial orders along each dimension.
        """
        quadrature_points = np.zeros((self.samples_number, self.dimensions))
        quadrature_points = np.apply_along_axis(self._additive_mixture_sampling,
                                                1, quadrature_points)
        return quadrature_points

    def _additive_mixture_sampling(self, _placeholder):
        """
        Performs tensorial sampling from the additive mixture of induced distributions.
        Parameters:
        ---------
        _placeholder: np.ndarray
            This is an internal variable for the np.apply_along_axis function
            an array of size (dimension*1)
        Returns:
        ---------
        x: np.ndarray
            A vector x, of size (dimension*1)
            A single quadrature point sampled from
            the additive mixture of the induced distributions
        """
        # TODO add a total order index set with random samples
        # The above would be necessary in higher dimensions
        # sample the set of indices used in this sample
        self.sample_count += 1
        indexset = self.basis.elements
        sampled_row_number = np.random.randint(0, indexset.shape[0])
        index_set_used = indexset[sampled_row_number, :]

        # Sample uniformly for inverse CDF
        sampled_cdf_values = np.random.rand(self.dimensions, 1)

        x = self._multi_variate_sampling(sampled_cdf_values, index_set_used)
        sys.stdout.write('\r')
        sys.stdout.write("progress: %d/%d" % (self.sample_count, self.samples_number))
        sys.stdout.flush()
        return x

    def _multi_variate_sampling(self, sampled_cdf_values, index_set_used):
        """
        Sample each dimension of the input vairable with their individual
        1. probablity measure parameters
        2. the uniformly sampled cdf value for inverse cdf sampling
        3. the degree of the univariate orthogonal polynomial
        Parameters
        ---------
        sampled_cdf_values: np.ndarray
            A list of uniformly generated CDF values
            for sampling in each dimension
            array size (dimension*1)
        index_set_used: np.ndarray
            The order of each univariate orthogonal polynomial
            used in each univariate induced dittributions
            array size(dimension*1)
        Returns
        ---------
        x: np.ndarray
            A vector x, of size (dimension*1)
            A single quadrature point sampled from
            the additive mixture of the induced distributions
        """
        univariate_input = zip(self.parameters, sampled_cdf_values, index_set_used)
        # start_time = time.time()
        x = np.fromiter(map(self._univariate_sampling,
                            univariate_input), float)
        # print(f"time for a sample:{time.time() - start_time}")
        return x

    def _univariate_sampling(self, _input):
        """
        Generate the class of probability measures
        the input distribution belongs to.
        And return the univariate function object to used to sample
        Parameters
        ---------
        _input: tuple
            Internal variable passing
            a tuple of 3 elements
            1. probablity measure parameters of type Parameter
            2. the uniformly sampled cdf value for inverse cdf sampling
            of a type float between 0 and 1
            3. the degree of the univariate orthogonal polynomial
            of type int
        Returns
        ---------
        sampled_value: float
            a scalar value sampled
            according to the induced distribution
        """
        parameter = _input[0]
        uniform_cdf_value = np.asscalar(_input[1])
        order = np.asscalar(_input[2])
        # TODO elaborate the following distribution types to cover all param_types
        if order == 0.0:
            sampled_value = parameter.mean
            return sampled_value
        if parameter.name in ["Uniform", "uniform"]:
            # TODO Only uniform between -1 and 1 is done for now
            # define shape parameters for the Jacobi matrix
            alpha = 0
            beta = 0
            parameter.order = order
            sampled_value = self.inverse_induced_jacobi(alpha,
                                                          beta,
                                                          uniform_cdf_value,
                                                          parameter)
            return sampled_value
        elif parameter.name in ["Gaussian"]:
            # TODO add Freud sampling algorithm
            pass
        pass

    def inverse_induced_jacobi(self, alpha, beta, uniform_cdf_value, parameter):
        """
        Sampling of a univariate inverse induced Jacobi distributions
        Parameters
        ---------
        parameter: Parameter
            Parameter class to specify the ditribution parametersA
        uniform_cdf_value: float
            A floating point number between 0 and 1
            for the inverse CDF sampling method
        order:
            The order of the induced polynomial
        Returns:
        ---------
        sampled_value: float
            a scalar value sampled
            according to the induced distribution
        """
        # TODO use Chebyshev interpolants for the induced distributions
        # The method above pre-evaluates the CDF
        # Hence gives efficient subsequent evaluation so to speak

        # Use Markov-Stiltjies inequality for initial x value interval guess
        order = int(parameter.order)
        zeroes, _ = parameter._get_local_quadrature(order-1)
        # obtain current recurrence coefficient
        ab = parameter.get_recurrence_coefficients((order)*2 + 400-1)
        for root in zeroes:
            ab = self._quadratic_modification(ab, root)
            ab[0, 1] = 1
        induced_points, induced_weights = parameter._get_local_quadrature(400-1, ab)
        # insert lower bound of x in jacobi distribution
        interval_points = np.insert(induced_points, 0, -1)
        # Cumulative sums of induced quadrature weights are a strict bound for the cdf
        strict_bounds = np.cumsum(induced_weights)
        strict_bounds = np.insert(strict_bounds, len(strict_bounds), 1)
        strict_bounds = np.insert(strict_bounds, 0, 0)
        interval_index = bisect.bisect_left(strict_bounds, uniform_cdf_value)
        interval_index_hi = interval_index
        if interval_index_hi >= 399:
            interval_lo = interval_points[interval_index-1]
            interval_hi = 1
        else:
            interval_lo = interval_points[interval_index-1]
            interval_hi = interval_points[interval_index_hi+1]

        # Solver function for inverse CDF where F(x)-u = 0
        def F(x):
            value = self.induced_jacobi_evaluation(alpha,
                                                   beta,
                                                   x,
                                                   parameter)
            value = value - uniform_cdf_value
            return value
<<<<<<< HEAD
        sampled_value = bisect_root_solve(F, interval_lo, interval_hi, xtol=0.00005)

=======
        sampled_value = brentq_root_solve(F, interval_lo, interval_hi, xtol=0.00005)
        
>>>>>>> cdfcebbe
        return sampled_value

    def induced_jacobi_evaluation(self, alpha, beta, x, parameter):
        """
        Evaluate induced Jacobi distribution CDF value
        Parameters
        ---------
        alpha: double
            alpha shape parameter
            of the jacobi distribution
        beta: double
            beta shape parameter
            of the jacobi distribution
        x: double
            input variable of the distribution
        parameter: Parameter
            the parameter class for the distribution
        Returns
        ---------
        F: double
            The CDF value evaluated at x
        """
        # M-order quadrature for CDF estimation
        _complementary = False
        M = 12
        order = parameter.order
        # Avoid division by zero and simplify computation at bounds
        if int(x) == 1:
            F = 1
            return F
        if x == -1:
            F = 0
            return F
        # find median by the Mhaskar-Rakhmanov-Saff numbers
        if order > 0:
            median = (beta**2 - alpha**2)/((2*order + alpha + beta)**2)
        else:
            median = 2.0/(1.0 + (alpha + 1.0)/(beta + 1.0)) - 1.0
        # Set up computation for the complementary value
        if x > median:
            x = -x
            _complementary = True
            alpha, beta = beta, alpha
            parameter.shape_parameter_A, parameter.shape_parameter_B = \
                parameter.shape_parameter_B, parameter.shape_parameter_A

        # Obtain the zeroes of this particlar polynomial
        zeroes, _ = parameter._get_local_quadrature(order-1)
        ab = parameter.get_recurrence_coefficients(order)

        # This is the (inverse) n'th root of the leading coefficient square of p_n
        # We'll use it for scaling later
        scaling_kn_factor = np.exp(-1.0/order
                                   * np.sum(np.log(ab[:, 1])))

        # Recurrence coefficients for the quadrature rule
        A = np.floor(abs(alpha))
        recurrence_ab = parameter.get_recurrence_coefficients(2*order+A+M)
        logfactor = 0.0  # factor to keep the modified distribution as a pdf

        # n quadratic modifications
        # for the induced distribution
        # recurrence coefficients
        for i in range(0, int(order)):
            quadratic_root = (2.0/(x+1.0)) * (zeroes[i] + 1.0) - 1.0
            recurrence_ab = self._quadratic_modification(recurrence_ab,
                                                          quadratic_root)
            logfactor += np.log(recurrence_ab[0, 1] *
                                ((x+1.0)/2.0)**2 *
                                scaling_kn_factor)
            recurrence_ab[0, 1] = 1

        linear_root = (3-x)/(1+x)

        # A quadratic modifications
        # for the induced distribution
        # recurrence coefficients
        for j in range(0, int(A)):
            recurrence_ab = self._linear_modification(recurrence_ab,
                                                       linear_root)
            logfactor += logfactor + np.log(ab[0, 1] *
                                            1.0/2.0 *
                                            (x+1.0))
            recurrence_ab[0, 1] = 1
        u, w = parameter._get_local_quadrature(M-1, recurrence_ab)
        integral = np.dot(w, (2.0 - 1.0/2.0 * (u+1.) * (x+1.))**(alpha-A))

        F = np.exp(logfactor -
                   alpha*np.log(2.0) -
                   betaln(beta+1.0, alpha+1.0) -
                   np.log(beta+1.0)+(beta+1)*np.log((x+1.0)/2.0))*integral
        F = np.asscalar(F)

        if _complementary:
            F = 1-F

        return F

    def _linear_modification(self, ab, x0):
        """
        Performs a linear modification of the
        orthogonal polynomial recurrence coefficients.
        It transforms the coefficients
        such that the new coefficients
        are associated with a polynomial family
        that is orthonormal under the weight (x - x0)**2
        Parameters
        ---------
        ab: np.ndarray
            numpy array of the alpha beta recurrence coefficients
        x0: float
            The shift in the weights
        Returns
        ---------
        A N-by-2 matrix that contains the modified recurrence coefficients.
        """

        alpha = ab[:, 0]
        N = len(alpha)
        beta = ab[:, 1]
        sign_value = np.sign(alpha[0] - x0)

        r = np.reshape(np.abs(self._polynomial_ratios(alpha,
                                                     beta, x0, N-1)),
                       (N-1, 1))

        acorrect = np.zeros((N-1, 1))
        bcorrect = np.zeros((N-1, 1))
        ab = np.zeros((N-1, N-1))

        for i in range(0, N-1):
            acorrect[i] = np.sqrt(beta[i+1]) * 1.0 / r[i]
            bcorrect[i] = np.sqrt(beta[i+1]) * r[i]

        for i in range(1, N-1):
            acorrect[i] = acorrect[i+1] - acorrect[i]
            bcorrect[i] = bcorrect[i] * 1.0/bcorrect[i-1]

        for i in range(0, N-1):
            ab[i, 1] = beta[i] * bcorrect[i]
            ab[i, 0] = alpha[i] + sign_value * acorrect[i]

        return ab

    def _quadratic_modification(self, alphabeta, x0):
        """
        Performs a linear modification of the
        orthogonal polynomial recurrence coefficients.
        It transforms the coefficients
        such that the new coefficients
        are associated with a polynomial family
        that is orthonormal under the weight (x - x0)**2
        Parameters
        ---------
        ab: np.ndarray
            numpy array of the alpha beta recurrence coefficients
        x0: float
            The shift in the weights
        Returns
        ---------
        A N-by-2 matrix that contains the modified recurrence coefficients.
        """
        N = len(alphabeta)
        alpha = alphabeta[:, 0]
        beta = alphabeta[:, 1]

        C = np.reshape(self._christoffel_normalised_polynomials(alpha,
                                                                 beta,
                                                                 x0,
                                                                 (N-1)),
                       [N, 1])
        acorrect = np.zeros((N-2, 1))
        bcorrect = np.zeros((N-2, 1))
        ab = np.zeros((N-2, 2))
        temp1 = np.zeros((N-1, 1))
        for i in range(0, N-1):
            temp1[i] = np.sqrt(beta[i+1]) * C[i+1] * C[i] * 1.0/np.sqrt(1.0 + C[i]**2)
        temp1[0] = np.sqrt(beta[1])*C[1]
        acorrect = np.diff(temp1, axis=0)
        temp1 = 1 + C[0:N-1]**2
        for i in range(0, N-2):
            bcorrect[i] = (1.0 * temp1[i+1]) / (1.0*temp1[i])
        bcorrect[0] = (1.0 + C[1]**2) * 1.0/(C[0]**2)
        for i in range(0, N-2):
            ab[i, 1] = beta[i+1] * bcorrect[i]
            ab[i, 0] = alpha[i+1] + acorrect[i]
        return ab

    def _polynomial_ratios(self, a, b, x, N):
        """
        Evaluates the ratio between successive orthogonal polynomials
        This is a helper method to perform the linear modification
        of the induced distribution.
        Parameters
        ---------
        a: np.ndarray
        alpha recurrence coefficients,
        size(N+1, 1)
        b: np.ndarray
        beta recurrence coefficients,
        size(N+1, 1)
        x: double
        a scalar double value of the evaluated input
        for the induced distribution
        N: int
        Order of the polynomials to be evaluated
        Returns
        ---------
        r: np.ndarray
        successive ratios in a vetor
        of length N
        """
        if N > 0:
            raise ValueError("number of polynomial ratios must be greater than 0")
        if N < len(a):
            raise ValueError("number of polynomial ratios must be less than length of a")
        if N < len(b):
            raise ValueError("number of polynomial ratios must be less than length of b")

        r = np.zeros(N)

        # find p0 and p1 to initialise r
        p0 = 1.0/np.sqrt(b[0])
        p1 = 1.0/np.sqrt(b[1]) * (x - a[0]) * p0
        r1 = p1 / p0
        r[0] = r1

        for q in range(1, N):
            r2 = (x - a[q]) - np.sqrt(b[q])/r1
            r1 = 1.0/np.sqrt(b[q+1]) * r2
            r[q] = r1

        return r

    def _christoffel_normalised_polynomials(self, a, b, x, N):
        """
        Computes the Christoffel normalized
        orthogonal polynomial values
        at x
        Parameters
        ---------
        a: np.ndarray
        alpha recurrence coefficients,
        size(N+1, 1)
        b: np.ndarray
        beta recurrence coefficients,
        size(N+1, 1)
        x: double
        a scalar double value of the evaluated input
        for the induced distribution
        N: int
        Order of the polynomials to be evaluated
        Returns
        ---------
        C: np.ndarray
        successive ratios in a vetor
        of length N
        """
        if N <= 0:
            raise ValueError("No. of Christoffels evaluations must be greater than 0")
        if N > len(a):
            raise ValueError("No. of Christoffels evaluations must be less than len(a)")
        if N > len(b):
            raise ValueError("No. of Christoffels evaluations must be less than len(b)")

        C = np.zeros(N+1)
        # Initialize the polynomials
        C[0] = 1.0/(1.0 * np.sqrt(b[0]))
        if N > 0:
            C[1] = 1.0 / (1.0 * np.sqrt(b[1])) * (x - a[0])
        if N > 1:
            C[2] = 1.0 / np.sqrt(1.0 + C[1]**2) * ((x - a[1]) * C[1] - np.sqrt(b[1]))
            C[2] = C[2] / (1.0 * np.sqrt(b[2]))
        if N > 2:
            for nnn in range(2, N):
                C[nnn+1] = 1.0/np.sqrt(1.0 + C[nnn]**2) * \
                    (
                     (x - a[nnn])*C[nnn] - np.sqrt(b[nnn]) *
                     C[nnn-1]/np.sqrt(1.0+C[nnn-1]**2)
                     )
                C[nnn+1] = C[nnn+1] / np.sqrt(b[nnn+1])
        return C<|MERGE_RESOLUTION|>--- conflicted
+++ resolved
@@ -8,10 +8,7 @@
 # set up progress bar
 import time
 import sys
-<<<<<<< HEAD
-=======
-
->>>>>>> cdfcebbe
+
 
 class Induced(Sampling):
     """
@@ -219,13 +216,8 @@
                                                    parameter)
             value = value - uniform_cdf_value
             return value
-<<<<<<< HEAD
-        sampled_value = bisect_root_solve(F, interval_lo, interval_hi, xtol=0.00005)
-
-=======
         sampled_value = brentq_root_solve(F, interval_lo, interval_hi, xtol=0.00005)
         
->>>>>>> cdfcebbe
         return sampled_value
 
     def induced_jacobi_evaluation(self, alpha, beta, x, parameter):
