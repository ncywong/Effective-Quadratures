--- conflicted
+++ resolved
@@ -1,466 +1,3 @@
-<<<<<<< HEAD
-"""Perform unconstrained or constrained optimisation."""
-from equadratures.basis import Basis
-from equadratures.poly import Poly
-from equadratures.parameter import Parameter
-from scipy import optimize
-import numpy as np
-from scipy.special import factorial
-from scipy.special import comb
-import warnings
-warnings.filterwarnings('ignore')
-class Optimisation:
-    """
-    This class performs unconstrained or constrained optimisation of poly objects or custom functions
-    using scipy.optimize.minimize or an in-house trust-region method.
-    :param string method:
-        A string specifying the method that will be used for optimisation. All of the available choices come from scipy.optimize.minimize
-        (`click here <https://docs.scipy.org/doc/scipy/reference/generated/scipy.optimize.minimize.html>`__ for a list of methods and further information).
-        In the case of general constrained optimisation, the options are ``COBYLA``, ``SLSQP``, and ``trust-constr``. The default is ``trust-constr``.
-    """
-    def __init__(self, method='trust-constr'):
-        self.method = method
-        self.objective = {'function': None, 'gradient': None, 'hessian': None}
-        self.maximise = False
-        self.bounds = None
-        self.constraints = []
-        if self.method == 'trust-region':
-            self.num_evals = 0
-            self.S = np.array([])
-            self.f = np.array([])
-    def add_objective(self, poly=None, custom=None, maximise=False):
-        """
-        Adds objective function to be optimised.
-        :param poly poly:
-            A Poly object.
-        :param dict custom: Optional arguments centered around the custom option.
-            :callable function: The objective function to be called.
-            :callable jac_function: The gradient (or derivative) of the objective.
-            :callable hess_function: The Hessian of the objective function.
-        :param bool maximise: A flag to specify if the user would like to maximise the function instead of minimising it.
-        """
-        assert poly is not None or custom is not None
-        if self.method == 'trust-region':
-            assert poly is None
-            assert custom is not None
-        self.maximise = maximise
-        k = 1.0
-        if self.maximise:
-            k = -1.0
-        if poly is not None:
-            f = poly.get_polyfit_function()
-            jac = poly.get_polyfit_grad_function()
-            hess = poly.get_polyfit_hess_function()
-            objective = lambda x: k*np.asscalar(f(x))
-            objective_deriv = lambda x: k*jac(x)[:,0]
-            objective_hess = lambda x: k*hess(x)[:,:,0]
-        elif custom is not None:
-            assert 'function' in custom
-            objective = lambda s: k*custom['function'](s)
-            if 'jac_function' in custom:
-                objective_deriv = lambda s: k*custom['jac_function'](s)
-            else:
-                objective_deriv = '2-point'
-            if 'hess_function' in custom:
-                objective_hess = lambda s: k*custom['hess_function'](s)
-            else:
-                objective_hess = optimize.BFGS()
-        self.objective = {'function': objective, 'gradient': objective_deriv, 'hessian': objective_hess}
-    def add_bounds(self, lb, ub):
-        """
-        Adds bounds :math:`lb <= x <=ub` to the optimisation problem. Only ``L-BFGS-B``, ``TNC``, ``SLSQP``, ``trust-constr``, ``trust-region``, and ``COBYLA`` methods can handle bounds.
-        :param numpy.ndarray lb: 1-by-n matrix that contains lower bounds of x.
-        :param numpy.ndarray ub: 1-by-n matrix that contains upper bounds of x.
-        """
-        assert lb.size == ub.size
-        assert self.method in ['L-BFGS-B', 'TNC', 'SLSQP', 'trust-constr', 'COBYLA', 'trust-region']
-        if self.method == 'trust-region':
-            self.bounds = [lb, ub]
-        elif self.method != 'COBYLA':
-            self.bounds = []
-            for i in range(lb.size):
-                self.bounds.append((lb[i], ub[i]))
-            self.bounds = tuple(self.bounds)
-        else:
-            for factor in range(lb.size):
-                if not np.isinf(lb[factor]):
-                    l = {'type': 'ineq',
-                         'fun': lambda x, i=factor: x[i] - lb[i]}
-                    self.constraints.append(l)
-                if not np.isinf(ub[factor]):
-                    u = {'type': 'ineq',
-                         'fun': lambda x, i=factor: ub[i] - x[i]}
-                    self.constraints.append(u)
-    def add_linear_ineq_con(self, A, b_l, b_u):
-        """
-        Adds linear inequality constraints :math:`b_l <= A x <= b_u` to the optimisation problem.
-        Only ``trust-constr``, ``COBYLA``, and ``SLSQP`` methods can handle general constraints.
-        :param numpy.ndarray A: An (M,n) matrix that contains coefficients of the linear inequality constraints.
-        :param numpy.ndarray b_l: An (M,1) matrix that specifies lower bounds of the linear inequality constraints. If there is no lower bound, set ``b_l = -np.inf * np.ones(M)``.
-        :param numpy.ndarray b_u: A (M,1) matrix that specifies upper bounds of the linear inequality constraints. If there is no upper bound, set ``b_u = np.inf * np.ones(M)``.
-        """
-        # trust-constr method has its own linear constraint handler
-        assert self.method in ['SLSQP', 'trust-constr', 'COBYLA']
-        if self.method == 'trust-constr':
-            self.constraints.append(optimize.LinearConstraint(A,b_l,b_u))
-        # other methods add inequality constraints using dictionary files
-        else:
-            if not np.any(np.isinf(b_l)):
-                self.constraints.append({'type':'ineq', 'fun': lambda x: np.dot(A,x) - b_l, 'jac': lambda x: A})
-            if not np.any(np.isinf(b_u)):
-                self.constraints.append({'type':'ineq', 'fun': lambda x: -np.dot(A,x) + b_u, 'jac': lambda x: -A})
-    def add_nonlinear_ineq_con(self, poly=None, custom=None):
-        """
-        Adds nonlinear inequality constraints :math:`lb <= g(x) <= ub` (for poly option) with :math:`lb`, :math:`ub = bounds` or :math:`g(x) >= 0` (for function option) to the optimisation problem. Only ``trust-constr``, ``COBYLA``, and ``SLSQP`` methods can handle general constraints.
-        If Poly object is provided in the poly dictionary, gradients and Hessians will be computed automatically. If a lambda function is provided in the ``function`` dictionary, the user may also provide ``jac_function`` for gradients and ``hess_function`` for Hessians; otherwise, a 2-point differentiation rule
-        will be used to approximate the derivative and a BFGS update will be used to approximate the Hessian.
-        :param dict poly: Arguments for poly dictionary.
-            :param Poly poly: An instance of the Poly class.
-            :param numpy.ndarray bounds: An array with two entries specifying the lower and upper bounds of the inequality. If there is no lower bound, set bounds[0] = -np.inf.If there is no upper bound, set bounds[1] = np.inf.
-        :param dict custom: Additional custom callable arguments.
-            :callable function: The constraint function to be called.
-            :callable jac_function: The gradient (or derivative) of the constraint.
-            :callable hess_function: The Hessian of the constraint function.
-        """
-        assert self.method in ['SLSQP', 'trust-constr', 'COBYLA']
-        assert poly is not None or custom is not None
-        if poly is not None:
-            assert 'bounds' in poly
-            bounds = poly['bounds']
-            assert 'poly' in poly
-            gpoly = poly['poly']
-            # Get lambda functions for function, gradient, and Hessians from poly object
-            g = gpoly.get_polyfit_function()
-            jac = gpoly.get_polyfit_grad_function()
-            hess = gpoly.get_polyfit_hess_function()
-            constraint = lambda x: g(x)[0]
-            constraint_deriv = lambda x: jac(x)[:,0]
-            constraint_hess = lambda x, v: hess(x)[:,:,0]
-            if self.method == 'trust-constr':
-                self.constraints.append(optimize.NonlinearConstraint(constraint, bounds[0], bounds[1], jac = constraint_deriv, hess = constraint_hess))
-            # other methods add inequality constraints using dictionary files
-            elif self.method == 'SLSQP':
-                if not np.isinf(bounds[0]):
-                    self.constraints.append({'type':'ineq', 'fun': lambda x: constraint(x) - bounds[0], 'jac': constraint_deriv})
-                if not np.isinf(bounds[1]):
-                    self.constraints.append({'type':'ineq', 'fun': lambda x: -constraint(x) + bounds[1], 'jac': lambda x: -constraint_deriv(x)})
-            else:
-                if not np.isinf(bounds[0]):
-                    self.constraints.append({'type':'ineq', 'fun': lambda x: constraint(x) - bounds[0]})
-                if not np.isinf(bounds[1]):
-                    self.constraints.append({'type':'ineq', 'fun': lambda x: -constraint(x) + bounds[1]})
-        elif custom is not None:
-            assert 'function' in custom
-            constraint = custom['function']
-            if 'jac_function' in custom:
-                constraint_deriv = custom['jac_function']
-            else:
-                constraint_deriv = '2-point'
-            if 'hess_function' in custom:
-                constraint_hess = lambda x, v: custom['hess_function'](x)
-            else:
-                constraint_hess = optimize.BFGS()
-            if self.method == 'trust-constr':
-                self.constraints.append(optimize.NonlinearConstraint(constraint, 0.0, np.inf, jac = constraint_deriv, hess = constraint_hess))
-            elif self.method == 'SLSQP':
-                if 'jac_function' in custom:
-                    self.constraints.append({'type': 'ineq', 'fun': constraint, 'jac': constraint_deriv})
-                else:
-                    self.constraints.append({'type': 'ineq', 'fun': constraint})
-            else:
-                self.constraints.append({'type': 'ineq', 'fun': constraint})
-
-    def add_linear_eq_con(self, A, b):
-        """
-        Adds linear equality constraints  :math:`Ax = b` to the optimisation routine. Only ``trust-constr`` and ``SLSQP`` methods can handle equality constraints.
-        :param numpy.ndarray A: A (M, n) matrix that contains coefficients of the linear equality constraints.
-        :param numpy.ndarray b: A (M, 1) matrix that specifies right hand side of the linear equality constraints.
-        """
-        assert self.method == 'trust-constr' or 'SLSQP'
-        if self.method == 'trust-constr':
-            self.constraints.append(optimize.LinearConstraint(A,b,b))
-        else:
-            self.constraints.append({'type':'eq', 'fun': lambda x: A.dot(x) - b, 'jac': lambda x: A})
-    def add_nonlinear_eq_con(self, poly=None, custom=None):
-        """
-        Adds nonlinear inequality constraints :math:`g(x) = value` (for poly option) or :math:`g(x) = 0` (for function option) to the optimisation routine.
-        Only ``trust-constr`` and ``SLSQP`` methods can handle equality constraints. If poly object is providedin the poly dictionary, gradients and Hessians will be computed automatically.
-        :param dict poly: Arguments for poly dictionary.
-            :param Poly poly: An instance of the Poly class.
-            :param float value: Value of the nonlinear constraint.
-        :param dict custom: Additional custom callable arguments.
-            :callable function: The constraint function to be called.
-            :callable jac_function: The gradient (or derivative) of the constraint.
-            :callable hess_function: The Hessian of the constraint function.
-        """
-        assert self.method == 'trust-constr' or 'SLSQP'
-        assert poly is not None or custom is not None
-        if poly is not None:
-            assert 'value' in poly
-            value = poly['value']
-            g = poly.get_polyfit_function()
-            jac = poly.get_polyfit_grad_function()
-            hess = poly.get_polyfit_hess_function()
-            constraint = lambda x: np.asscalar(g(x))
-            constraint_deriv = lambda x: jac(x)[:,0]
-            constraint_hess = lambda x, v: hess(x)[:,:,0]
-            if self.method == 'trust-constr':
-                self.constraints.append(optimize.NonlinearConstraint(constraint, value, value, jac=constraint_deriv, hess=constraint_hess))
-            else:
-                self.constraints.append({'type':'eq', 'fun': lambda x: constraint(x) - value, 'jac': constraint_deriv})
-        elif custom is not None:
-            assert 'function' in custom
-            constraint = custom['function']
-            if 'jac_function' in custom:
-                constraint_deriv = custom['jac_function']
-            else:
-                constraint_deriv = '2-point'
-            if 'hess_function' in custom:
-                constraint_hess = lambda x, v: custom['hess_function'](x)
-            else:
-                constraint_hess = optimize.BFGS()
-            if self.method == 'trust-constr':
-                self.constraints.append(optimize.NonlinearConstraint(constraint, 0.0, 0.0, jac=constraint_deriv, hess=constraint_hess))
-            else:
-                if 'jac_function' in custom:
-                    self.constraints.append({'type':'eq', 'fun': constraint, 'jac': constraint_deriv})
-                else:
-                    self.constraints.append({'type':'eq', 'fun': constraint})
-    def optimise(self, x0):
-        """
-        Performs optimisation on a specified function, provided the objective has been added using 'add_objective' method
-        and constraints have been added using the relevant method.
-        :param numpy.ndarray x0: Starting point for optimiser.
-        :return:
-            **sol**: An object containing the optimisation result. Important attributes are: the solution array ``x``, a Boolean flag ``success`` indicating
-            if the optimiser exited successfully, and a doc-string ``message`` describing the cause of the termination.
-        """
-        assert self.objective['function'] is not None
-        if self.method in ['Newton-CG', 'dogleg', 'trust-ncg', 'trust-krylov', 'trust-exact', 'trust-constr']:
-            sol = optimize.minimize(self.objective['function'], x0, method=self.method, bounds = self.bounds, jac=self.objective['gradient'], \
-                                    hess=self.objective['hessian'], constraints=self.constraints, options={'disp': False, 'maxiter': 10000})
-        elif self.method in ['CG', 'BFGS', 'L-BFGS-B', 'TNC', 'SLSQP']:
-            sol = optimize.minimize(self.objective['function'], x0, method=self.method, bounds = self.bounds, jac=self.objective['gradient'], \
-                                    constraints=self.constraints, options={'disp': False, 'maxiter': 10000})
-        elif self.method == 'trust-region':
-            x_opt, f_opt, success = self._trust_region(x0)
-            sol = {'x': x_opt, 'fun': f_opt, 'nfev': self.num_evals, 'success': success}
-        else:
-            sol = optimize.minimize(self.objective['function'], x0, method=self.method, bounds = self.bounds, \
-                                    constraints=self.constraints, options={'disp': False, 'maxiter': 10000})
-        if self.maximise:
-            sol['fun'] *= -1.0
-        return sol
-    def _blackbox_evaluation(self,s):
-        """
-        Evaluates the point s for ``trust-region`` method
-        """
-        f = self.objective['function'](s.flatten())
-        self.num_evals += 1
-        if self.S.size == 0 and self.f.size == 0:
-            self.S = s.reshape(1,-1)
-            self.f = np.array([[f]])
-        elif self.S.size != 0 and self.f.size != 0:
-            self.S = np.vstack((self.S,s.reshape(1,-1)))
-            self.f = np.vstack((self.f,np.array([f])))
-        else:
-            raise ValueError('The arrays of solutions and their corresponding function values are not equivalent!')
-        return f
-    def _regression_set(self, s_old, f_old, del_k):
-        """
-        Creates the regression set for ``trust-region`` method
-        """
-        # Copy database of solutions and remove the current iterate
-        S_hat = np.copy(self.S)
-        f_hat = np.copy(self.f)
-        ind_not_current = np.where(np.linalg.norm(S_hat-s_old,axis=1) >= 1.0e-14)[0]
-        S_hat = S_hat[ind_not_current,:]
-        f_hat = f_hat[ind_not_current]
-        # Remove points outside the trust-region
-        ind_within_TR = np.where(np.linalg.norm(S_hat-s_old,axis=1) <= del_k)[0]
-        S_hat = S_hat[ind_within_TR,:]
-        f_hat = f_hat[ind_within_TR]
-        # If Yhat does not contain at least q points, uniformly generate q points with a d-dimensional hypercube of radius rk around centre
-        while S_hat.shape[0] < int(0.7*np.ceil(self.q)):
-            tmp = np.random.randn(self.n)
-            s = s_old + (del_k*np.random.rand()**(1.0/self.n) / np.linalg.norm(tmp)) * tmp
-            S_hat = np.vstack((S_hat, s))
-            f_hat = np.vstack((f_hat, self._blackbox_evaluation(s)))
-        # Centre and scale points
-        S_hat -= s_old
-        DelS = max(np.linalg.norm(S_hat, axis=1))
-        S_hat = (1.0/DelS)*S_hat
-        # Initialise regression/interpolation points and their corresponding function evaluations
-        S = np.zeros(self.n).reshape(1,-1)
-        f = np.array([[f_old]])
-        # Find well-poised points
-        S,f,S_hat,f_hat = self._well_poised_LU(S,f,S_hat,f_hat)
-        # Include all of the left-over points
-        S = np.vstack((S,S_hat))
-        f = np.vstack((f,f_hat))
-        # Unscale rand uncentre points
-        S = DelS*S +s_old
-        # Evaluate newly generated regression/interpolation points which do not have an evaluation value
-        for j in range(f.shape[0]):
-            if np.isinf(f[j]):
-                f[j,0] = self._blackbox_evaluation(S[j,:])
-        return S, f
-    def _well_poised_LU(self,S,f,S_hat,f_hat):
-        """
-        Ensures the regression set is well-poised using the LU algorithm (proposed by Andrew Conn) for ``trust-region`` method
-        """
-        # Poised constant of algorithm
-        psi = 1.0
-        # Generate natural monomial basis
-        Base = Basis('total-order', orders=np.tile([1], self.n))
-        basis = Base.get_basis()[:,range(self.n-1, -1, -1)]
-        def natural_basis_function(x, basis):
-            phi = np.zeros(basis.shape[0])
-            for j in range(basis.shape[0]):
-                phi[j] = 1.0
-                for k in range(basis.shape[1]):
-                    phi[j] *= (x[k]**basis[j,k]) / factorial(basis[j,k])
-            return phi
-        phi_function = lambda x: natural_basis_function(x, basis)
-        # Initialise U matrix of LU factorisation of M matrix (see Conn et al.)
-        U = np.zeros((self.p,self.p))
-        # Initialise the first row of U to the e1 basis vector which corresponds to solution with all zeros
-        U[0,0] = 1.0
-        # Perform the LU factorisation algorithm for the rest of the points
-        for k in range(1,self.p):
-            v = np.zeros(self.p)
-            for j in range(k):
-                v[j] = -U[j,k] / U[j,j]
-            v[k] = 1.0
-            # If there are still points to choose from, find if points meet criterion. If so, use the index to choose
-            # point with given index to be next point in regression/interpolation set
-            if S_hat.size != 0:
-                M = self._natural_basis_matrix(S_hat,v,phi_function)
-                index2 = np.argmax(M)
-                if M[index2] < psi:
-                    index2 = None
-            else:
-                index2 = None
-            # If index exists, choose the point with that index and delete it from possible choices
-            if index2 is not None:
-                s = S_hat[index2,:].flatten()
-                S = np.vstack((S,s))
-                f = np.vstack((f,f_hat[index2].flatten()))
-                S_hat = np.delete(S_hat, index2, 0)
-                f_hat = np.delete(f_hat, index2, 0)
-                phi = phi_function(s.flatten())
-            # If index doesn't exist, solve an optimisation point to find the point in the range which best satisfies criterion
-            else:
-                s = optimize.minimize(lambda x: -abs(np.dot(v,phi_function(x.flatten()))), np.zeros(self.n), method='COBYLA',constraints={'type':'ineq', 'fun': lambda x: 1.0 - np.dot(x.T,x)},options={'disp': False})['x'].flatten()
-                S = np.vstack((S,s))
-                f = np.vstack((f,np.array([np.inf])))
-                phi = phi_function(s.flatten())
-            # Update U factorisation in LU algorithm
-            U[k,k] = np.dot(v,phi)
-            for i in range(k+1,self.p):
-                U[k,i] += phi[i]
-                for j in range(k):
-                    U[k,i] -= (phi[j]*U[j,i])/U[j,j]
-        return S,f,S_hat,f_hat
-    def _natural_basis_matrix(self,S,v,phi):
-        """
-        Helper function for _well_poised_LU for ``trust-region`` method
-        """
-        M = []
-        for i in range(S.shape[0]):
-            M.append(phi(S[i,:].flatten()))
-        M = np.array(M)
-        Mv_abs = np.absolute(np.dot(M,v))
-        return Mv_abs
-    def _compute_criticality_measure(self,my_poly,s_old,del_k):
-        """
-        Computes the criticality measure for ``trust-region`` method
-        """
-        g_k = my_poly.get_polyfit_grad(s_old).flatten()
-        if self.bounds is not None:
-            crit = optimize.minimize(lambda x: np.dot(g_k,x-s_old), np.zeros_like(s_old), method='COBYLA',constraints=[{'type':'ineq', 'fun': lambda x: self.bounds[1] - x},{'type':'ineq', 'fun': lambda x: x - self.bounds[0]},{'type':'ineq', 'fun': lambda s: del_k*np.ones_like(s_old) - s + s_old},{'type':'ineq', 'fun': lambda s: del_k*np.ones_like(s_old) + s - s_old}],options={'disp': False})['fun']
-            alpha_k = abs(crit) / del_k
-        else:
-            alpha_k = np.linalg.norm(g_k)
-        return alpha_k
-
-    def _build_model(self,S,f,del_k):
-        """
-        Constructs quadratic model for ``trust-region`` method
-        """
-        myParameters = [Parameter(distribution='uniform', lower=S[0,i] - del_k, upper=S[0,i] + del_k, order=2) for i in range(S.shape[1])]
-        myBasis = Basis('total-order')
-        my_poly = Poly(myParameters, myBasis, method='compressive-sensing', sampling_args={'sample-points':S, 'sample-outputs':f})
-        my_poly.set_model()
-        return my_poly
-
-    def _compute_step(self,s_old,my_poly,del_k):
-        """
-        Solves the trust-region subproblem for ``trust-region`` method
-        """
-        Opt = Optimisation(method='SLSQP')
-        Opt.add_objective(poly=my_poly)
-        if self.bounds is not None:
-            Opt.add_bounds(self.bounds[0],self.bounds[1])
-        Opt.add_linear_ineq_con(np.eye(s_old.size), s_old-del_k*np.ones(s_old.size), s_old+del_k*np.ones(s_old.size))
-        sol = Opt.optimise(s_old)
-        s_new = sol['x']
-        m_new = sol['fun']
-        return s_new, m_new
-    def _trust_region(self, s_old, del_k = 1.0, eta0 = 0.0, eta1 = 0.5, gam0 = 0.01, gam1 = 1.5, epsilon_c = 1.0e-2, delkmin = 1.0e-10, delkmax = 2.0):
-        """
-        Computes optimum using the ``trust-region`` method
-        """
-        self.n = s_old.size
-        self.p = self.n + 1
-        self.q = int(comb(self.n+2, 2))
-        itermax = 500
-        # Make the first black-box function call and initialise the database of solutions and labels
-        f_old = self._blackbox_evaluation(s_old)
-        # Construct the regression set
-        S, f = self._regression_set(s_old,f_old,del_k)
-        # Construct the model and evaluate at current point
-        my_poly = self._build_model(S,f,del_k)
-        # Begin algorithm
-        for i in range(itermax):
-            # If trust-region radius is less than minimum, break loop
-            if del_k < delkmin:
-                break
-            m_old = np.asscalar(my_poly.get_polyfit(s_old)[0])
-            # If gradient of model is very small, need to check the validity of the model
-            s_new, m_new = self._compute_step(s_old,my_poly,del_k)
-            f_new = self._blackbox_evaluation(s_new)
-            if m_new >= m_old:
-                del_k *= gam0
-                continue
-            #Calculate trust-region factor
-            rho_k = (f_old - f_new) / (m_old - m_new)
-            if rho_k >= eta1:
-                s_old = s_new
-                f_old = f_new
-                S, f = self._regression_set(s_old,f_old,del_k)
-                my_poly = self._build_model(S,f,del_k)
-                alpha_k = self._compute_criticality_measure(my_poly, s_old, del_k)
-                if alpha_k <= epsilon_c:
-                    del_k *= gam0
-                else:
-                    del_k = min(gam1*del_k,delkmax)
-            elif rho_k > eta0:
-                s_old = s_new
-                f_old = f_new
-                S, f = self._regression_set(s_old,f_old,del_k)
-                my_poly = self._build_model(S,f,del_k)
-                alpha_k = self._compute_criticality_measure(my_poly, s_old, del_k)
-                if alpha_k <= epsilon_c:
-                    del_k *= gam0
-            else:
-                del_k *= gam0
-        alpha_k = self._compute_criticality_measure(my_poly, s_old, del_k)
-        if alpha_k < 100.0*epsilon_c:
-            success = True
-        else:
-            success = False
-=======
 """Perform unconstrained or constrained optimisation."""
 from equadratures.basis import Basis
 from equadratures.poly import Poly
@@ -932,5 +469,4 @@
             success = True
         else:
             success = False
->>>>>>> 8e3424ce
         return s_old, f_old, success